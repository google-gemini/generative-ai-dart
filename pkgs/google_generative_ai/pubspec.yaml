--- conflicted
+++ resolved
@@ -1,10 +1,6 @@
 name: google_generative_ai
 # Update `lib/version.dart` when changing version.
-<<<<<<< HEAD
-version: 0.3.1-wip
-=======
 version: 0.3.3
->>>>>>> c3d87ab5
 description: >-
   The Google AI Dart SDK enables developers to use Google's state-of-the-art
   generative AI models (like Gemini).
