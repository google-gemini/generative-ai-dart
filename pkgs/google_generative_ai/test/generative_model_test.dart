// Copyright 2024 Google LLC
//
// Licensed under the Apache License, Version 2.0 (the "License");
// you may not use this file except in compliance with the License.
// You may obtain a copy of the License at
//
//     http://www.apache.org/licenses/LICENSE-2.0
//
// Unless required by applicable law or agreed to in writing, software
// distributed under the License is distributed on an "AS IS" BASIS,
// WITHOUT WARRANTIES OR CONDITIONS OF ANY KIND, either express or implied.
// See the License for the specific language governing permissions and
// limitations under the License.

import 'package:google_generative_ai/google_generative_ai.dart';
import 'package:google_generative_ai/src/model.dart';
import 'package:test/test.dart';

import 'utils/matchers.dart';
import 'utils/stub_client.dart';

void main() {
  group('GenerativeModel', () {
    const defaultModelName = 'some-model';

    (StubClient, GenerativeModel) createModel({
      String modelName = defaultModelName,
      RequestOptions? requestOptions,
      Content? systemInstruction,
      List<Tool>? tools,
      ToolConfig? toolConfig,
    }) {
      final client = StubClient();
      final model = createModelWithClient(
        model: modelName,
        client: client,
        requestOptions: requestOptions,
        systemInstruction: systemInstruction,
        tools: tools,
        toolConfig: toolConfig,
      );
      return (client, model);
    }

    test('strips leading "models/" from model name', () async {
      final (client, model) =
          createModel(modelName: 'models/$defaultModelName');
      final prompt = 'Some prompt';
      final result = 'Some response';
      client.stub(
        Uri.parse('https://generativelanguage.googleapis.com/v1beta/'
            'models/some-model:generateContent'),
        {
          'contents': [
            {
              'role': 'user',
              'parts': [
                {'text': prompt}
              ]
            }
          ]
        },
        {
          'candidates': [
            {
              'content': {
                'role': 'model',
                'parts': [
                  {'text': result}
                ]
              }
            }
          ]
        },
      );
      final response = await model.generateContent([Content.text(prompt)]);
      expect(
          response,
          matchesGenerateContentResponse(GenerateContentResponse([
            Candidate(
                Content('model', [TextPart(result)]), null, null, null, null),
          ], null)));
    });

    test('allows specifying a tuned model', () async {
      final (client, model) =
          createModel(modelName: 'tunedModels/$defaultModelName');
      final prompt = 'Some prompt';
      final result = 'Some response';
      client.stub(
        Uri.parse('https://generativelanguage.googleapis.com/v1beta/'
            'tunedModels/some-model:generateContent'),
        {
          'contents': [
            {
              'role': 'user',
              'parts': [
                {'text': prompt}
              ]
            }
          ]
        },
        {
          'candidates': [
            {
              'content': {
                'role': 'model',
                'parts': [
                  {'text': result}
                ]
              }
            }
          ]
        },
      );
      final response = await model.generateContent([Content.text(prompt)]);
      expect(
          response,
          matchesGenerateContentResponse(GenerateContentResponse([
            Candidate(
                Content('model', [TextPart(result)]), null, null, null, null),
          ], null)));
    });

    test('allows specifying an API version', () async {
      final (client, model) = createModel(
          requestOptions: RequestOptions(apiVersion: 'override_version'));
      final prompt = 'Some prompt';
      final result = 'Some response';
      client.stub(
        Uri.parse('https://generativelanguage.googleapis.com/override_version/'
            'models/some-model:generateContent'),
        {
          'contents': [
            {
              'role': 'user',
              'parts': [
                {'text': prompt}
              ]
            }
          ]
        },
        {
          'candidates': [
            {
              'content': {
                'role': 'model',
                'parts': [
                  {'text': result}
                ]
              }
            }
          ]
        },
      );
      final response = await model.generateContent([Content.text(prompt)]);
      expect(
          response,
          matchesGenerateContentResponse(GenerateContentResponse([
            Candidate(
                Content('model', [TextPart(result)]), null, null, null, null),
          ], null)));
    });

    group('generate unary content', () {
      test('can make successful request', () async {
        final (client, model) = createModel();
        final prompt = 'Some prompt';
        final result = 'Some response';
        client.stub(
          Uri.parse('https://generativelanguage.googleapis.com/v1beta/'
              'models/some-model:generateContent'),
          {
            'contents': [
              {
                'role': 'user',
                'parts': [
                  {'text': prompt}
                ]
              }
            ]
          },
          {
            'candidates': [
              {
                'content': {
                  'role': 'model',
                  'parts': [
                    {'text': result}
                  ]
                }
              }
            ]
          },
        );
        final response = await model.generateContent([Content.text(prompt)]);
        expect(
            response,
            matchesGenerateContentResponse(GenerateContentResponse([
              Candidate(
                  Content('model', [TextPart(result)]), null, null, null, null),
            ], null)));
      });

      test('can override safety settings', () async {
        final (client, model) = createModel();
        final prompt = 'Some prompt';
        final result = 'Some response';
        client.stub(
          Uri.parse('https://generativelanguage.googleapis.com/v1beta/'
              'models/some-model:generateContent'),
          {
            'contents': [
              {
                'role': 'user',
                'parts': [
                  {'text': prompt}
                ]
              }
            ],
            'safetySettings': [
              {
                'category': 'HARM_CATEGORY_DANGEROUS_CONTENT',
                'threshold': 'BLOCK_ONLY_HIGH'
              }
            ],
          },
          {
            'candidates': [
              {
                'content': {
                  'role': 'model',
                  'parts': [
                    {'text': result}
                  ]
                }
              }
            ]
          },
        );
        final response = await model.generateContent([
          Content.text(prompt)
        ], safetySettings: [
          SafetySetting(HarmCategory.dangerousContent, HarmBlockThreshold.high)
        ]);
        expect(
            response,
            matchesGenerateContentResponse(GenerateContentResponse([
              Candidate(
                  Content('model', [TextPart(result)]), null, null, null, null),
            ], null)));
      });

      test('can override generation config', () async {
        final (client, model) = createModel();
        final prompt = 'Some prompt';
        final result = 'Some response';
        client.stub(
          Uri.parse('https://generativelanguage.googleapis.com/v1beta/'
              'models/some-model:generateContent'),
          {
            'contents': [
              {
                'role': 'user',
                'parts': [
                  {'text': prompt}
                ]
              }
            ],
            'generationConfig': {
              'stopSequences': ['a']
            },
          },
          {
            'candidates': [
              {
                'content': {
                  'role': 'model',
                  'parts': [
                    {'text': result}
                  ]
                }
              }
            ]
          },
        );
        final response = await model.generateContent([Content.text(prompt)],
            generationConfig: GenerationConfig(stopSequences: ['a']));
        expect(
            response,
            matchesGenerateContentResponse(GenerateContentResponse([
              Candidate(
                  Content('model', [TextPart(result)]), null, null, null, null),
            ], null)));
      });

      test('can pass system instructions', () async {
        final instructions = 'Do a good job';
        final (client, model) =
            createModel(systemInstruction: Content.system(instructions));
        final prompt = 'Some prompt';
        final result = 'Some response';
        client.stub(
          Uri.parse('https://generativelanguage.googleapis.com/v1beta/'
              'models/some-model:generateContent'),
          {
            'contents': [
              {
                'role': 'user',
                'parts': [
                  {'text': prompt}
                ]
              }
            ],
            'systemInstruction': {
              'role': 'system',
              'parts': [
                {'text': instructions}
              ],
            },
          },
          {
            'candidates': [
              {
                'content': {
                  'role': 'model',
                  'parts': [
                    {'text': result}
                  ]
                }
              }
            ]
          },
        );
        final response = await model.generateContent(
          [Content.text(prompt)],
        );
        expect(
            response,
            matchesGenerateContentResponse(GenerateContentResponse([
              Candidate(
                  Content('model', [TextPart(result)]), null, null, null, null),
            ], null)));
      });

      test('can pass tools and function calling config', () async {
        final (client, model) = createModel(
            tools: [
              Tool(functionDeclarations: [
                FunctionDeclaration('someFunction', 'Some cool function.',
                    Schema(SchemaType.string, description: 'Some parameter.'))
              ])
            ],
            toolConfig: ToolConfig(
                functionCallingConfig: FunctionCallingConfig(
                    mode: FunctionCallingMode.any,
                    allowedFunctionNames: {'someFunction'})));
        final prompt = 'Some prompt';
        final result = 'Some response';
        client.stub(
<<<<<<< HEAD
          Uri.parse('https://generativelanguage.googleapis.com/v1/'
=======
          Uri.parse('https://generativelanguage.googleapis.com/v1beta/'
>>>>>>> c3d87ab5
              'models/some-model:generateContent'),
          {
            'contents': [
              {
                'role': 'user',
                'parts': [
                  {'text': prompt}
                ]
              }
            ],
            'tools': [
              {
                'functionDeclarations': [
                  {
                    'name': 'someFunction',
                    'description': 'Some cool function.',
                    'parameters': {
                      'type': 'STRING',
                      'description': 'Some parameter.'
                    }
                  }
                ]
              }
            ],
            'toolConfig': {
              'functionCallingConfig': {
                'mode': 'ANY',
                'allowedFunctionNames': ['someFunction'],
              }
            },
          },
          {
            'candidates': [
              {
                'content': {
                  'role': 'model',
                  'parts': [
                    {'text': result}
                  ]
                }
              }
            ]
          },
        );
        final response = await model.generateContent([Content.text(prompt)]);
        expect(
            response,
            matchesGenerateContentResponse(GenerateContentResponse([
              Candidate(
                  Content('model', [TextPart(result)]), null, null, null, null),
            ], null)));
      });

      test('can override tools and function calling config', () async {
        final (client, model) = createModel();
        final prompt = 'Some prompt';
        final result = 'Some response';
        client.stub(
<<<<<<< HEAD
          Uri.parse('https://generativelanguage.googleapis.com/v1/'
=======
          Uri.parse('https://generativelanguage.googleapis.com/v1beta/'
>>>>>>> c3d87ab5
              'models/some-model:generateContent'),
          {
            'contents': [
              {
                'role': 'user',
                'parts': [
                  {'text': prompt}
                ]
              }
            ],
            'tools': [
              {
                'functionDeclarations': [
                  {
                    'name': 'someFunction',
                    'description': 'Some cool function.',
                    'parameters': {
                      'type': 'STRING',
                      'description': 'Some parameter.'
                    }
                  }
                ]
              }
            ],
            'toolConfig': {
              'functionCallingConfig': {
                'mode': 'ANY',
                'allowedFunctionNames': ['someFunction'],
              }
            },
          },
          {
            'candidates': [
              {
                'content': {
                  'role': 'model',
                  'parts': [
                    {'text': result}
                  ]
                }
              }
            ]
          },
        );
        final response = await model.generateContent([
          Content.text(prompt)
        ],
            tools: [
              Tool(functionDeclarations: [
                FunctionDeclaration('someFunction', 'Some cool function.',
                    Schema(SchemaType.string, description: 'Some parameter.'))
              ])
            ],
            toolConfig: ToolConfig(
                functionCallingConfig: FunctionCallingConfig(
                    mode: FunctionCallingMode.any,
                    allowedFunctionNames: {'someFunction'})));
        expect(
            response,
            matchesGenerateContentResponse(GenerateContentResponse([
              Candidate(
                  Content('model', [TextPart(result)]), null, null, null, null),
            ], null)));
      });
    });

    group('generate content stream', () {
      test('can make successful request', () async {
        final (client, model) = createModel();
        final prompt = 'Some prompt';
        final results = {'First response', 'Second Response'};
        client.stubStream(
          Uri.parse('https://generativelanguage.googleapis.com/v1beta/'
              'models/some-model:streamGenerateContent'),
          {
            'contents': [
              {
                'role': 'user',
                'parts': [
                  {'text': prompt}
                ]
              }
            ]
          },
          [
            for (final result in results)
              {
                'candidates': [
                  {
                    'content': {
                      'role': 'model',
                      'parts': [
                        {'text': result}
                      ]
                    }
                  }
                ]
              }
          ],
        );
        final response = model.generateContentStream([Content.text(prompt)]);
        expect(
            response,
            emitsInOrder([
              for (final result in results)
                matchesGenerateContentResponse(GenerateContentResponse([
                  Candidate(Content('model', [TextPart(result)]), null, null,
                      null, null),
                ], null))
            ]));
      });

      test('can override safety settings', () async {
        final (client, model) = createModel();
        final prompt = 'Some prompt';
        final results = {'First response', 'Second Response'};
        client.stubStream(
          Uri.parse('https://generativelanguage.googleapis.com/v1beta/'
              'models/some-model:streamGenerateContent'),
          {
            'contents': [
              {
                'role': 'user',
                'parts': [
                  {'text': prompt}
                ]
              }
            ],
            'safetySettings': [
              {
                'category': 'HARM_CATEGORY_DANGEROUS_CONTENT',
                'threshold': 'BLOCK_ONLY_HIGH'
              }
            ],
          },
          [
            for (final result in results)
              {
                'candidates': [
                  {
                    'content': {
                      'role': 'model',
                      'parts': [
                        {'text': result}
                      ]
                    }
                  }
                ]
              }
          ],
        );
        final response = model.generateContentStream([
          Content.text(prompt)
        ], safetySettings: [
          SafetySetting(HarmCategory.dangerousContent, HarmBlockThreshold.high)
        ]);
        expect(
            response,
            emitsInOrder([
              for (final result in results)
                matchesGenerateContentResponse(GenerateContentResponse([
                  Candidate(Content('model', [TextPart(result)]), null, null,
                      null, null),
                ], null))
            ]));
      });

      test('can override generation config', () async {
        final (client, model) = createModel();
        final prompt = 'Some prompt';
        final results = {'First response', 'Second Response'};
        client.stubStream(
          Uri.parse('https://generativelanguage.googleapis.com/v1beta/'
              'models/some-model:streamGenerateContent'),
          {
            'contents': [
              {
                'role': 'user',
                'parts': [
                  {'text': prompt}
                ]
              }
            ],
            'generationConfig': {
              'stopSequences': ['a']
            },
          },
          [
            for (final result in results)
              {
                'candidates': [
                  {
                    'content': {
                      'role': 'model',
                      'parts': [
                        {'text': result}
                      ]
                    }
                  }
                ]
              }
          ],
        );
        final response = model.generateContentStream([Content.text(prompt)],
            generationConfig: GenerationConfig(stopSequences: ['a']));
        expect(
            response,
            emitsInOrder([
              for (final result in results)
                matchesGenerateContentResponse(GenerateContentResponse([
                  Candidate(Content('model', [TextPart(result)]), null, null,
                      null, null),
                ], null))
            ]));
      });
    });

    group('count tokens', () {
      test('can make successful request', () async {
        final (client, model) = createModel();
        final prompt = 'Some prompt';
        client.stub(
            Uri.parse('https://generativelanguage.googleapis.com/v1beta/'
                'models/some-model:countTokens'),
            {
              'contents': [
                {
                  'role': 'user',
                  'parts': [
                    {'text': prompt}
                  ]
                }
              ]
            },
            {
              'totalTokens': 2
            });
        final response = await model.countTokens([Content.text(prompt)]);
        expect(response, matchesCountTokensResponse(CountTokensResponse(2)));
      });
    });

    group('embed content', () {
      test('can make successful request', () async {
        final (client, model) = createModel();
        final prompt = 'Some prompt';
        client.stub(
          Uri.parse('https://generativelanguage.googleapis.com/v1beta/'
              'models/some-model:embedContent'),
          {
            'content': {
              'role': 'user',
              'parts': [
                {'text': prompt}
              ]
            }
          },
          {
            'embedding': {
              'values': [0.1, 0.2, 0.3]
            }
          },
        );
        final response = await model.embedContent(Content.text(prompt));
        expect(
            response,
            matchesEmbedContentResponse(
                EmbedContentResponse(ContentEmbedding([0.1, 0.2, 0.3]))));
      });
    });

    group('batch embed contents', () {
      test('can make successful request', () async {
        final (client, model) = createModel();
        final prompt1 = 'Some prompt';
        final prompt2 = 'Another prompt';
        final embedding1 = [0.1, 0.2, 0.3];
        final embedding2 = [0.4, 0.5, 1.6];
        client.stub(
          Uri.parse('https://generativelanguage.googleapis.com/v1beta/'
              'models/some-model:batchEmbedContents'),
          {
            'requests': [
              {
                'content': {
                  'role': 'user',
                  'parts': [
                    {'text': prompt1}
                  ]
                },
                'model': 'models/$defaultModelName'
              },
              {
                'content': {
                  'role': 'user',
                  'parts': [
                    {'text': prompt2}
                  ]
                },
                'model': 'models/$defaultModelName'
              }
            ]
          },
          {
            'embeddings': [
              {'values': embedding1},
              {'values': embedding2}
            ]
          },
        );
        final response = await model.batchEmbedContents([
          EmbedContentRequest(Content.text(prompt1)),
          EmbedContentRequest(Content.text(prompt2))
        ]);
        expect(
            response,
            matchesBatchEmbedContentsResponse(BatchEmbedContentsResponse(
                [ContentEmbedding(embedding1), ContentEmbedding(embedding2)])));
      });
    });
  });
}<|MERGE_RESOLUTION|>--- conflicted
+++ resolved
@@ -358,11 +358,7 @@
         final prompt = 'Some prompt';
         final result = 'Some response';
         client.stub(
-<<<<<<< HEAD
-          Uri.parse('https://generativelanguage.googleapis.com/v1/'
-=======
-          Uri.parse('https://generativelanguage.googleapis.com/v1beta/'
->>>>>>> c3d87ab5
+          Uri.parse('https://generativelanguage.googleapis.com/v1beta/'
               'models/some-model:generateContent'),
           {
             'contents': [
@@ -421,11 +417,7 @@
         final prompt = 'Some prompt';
         final result = 'Some response';
         client.stub(
-<<<<<<< HEAD
-          Uri.parse('https://generativelanguage.googleapis.com/v1/'
-=======
-          Uri.parse('https://generativelanguage.googleapis.com/v1beta/'
->>>>>>> c3d87ab5
+          Uri.parse('https://generativelanguage.googleapis.com/v1beta/'
               'models/some-model:generateContent'),
           {
             'contents': [
