--- conflicted
+++ resolved
@@ -26,7 +26,10 @@
           // TODO: When updating min SDK remove ignore.
           // ignore: unused_result, implementation bug
           .having((p) => p.bytes, 'bytes', bytes),
-<<<<<<< HEAD
+      FilePart(uri: final uri) => isA<FilePart>()
+          // TODO: When updating min SDK remove ignore.
+          // ignore: unused_result, implementation bug
+          .having((p) => p.uri, 'uri', uri),
       FunctionCall(name: final name, args: final args) => isA<FunctionCall>()
           .having((p) => p.name, 'name', name)
           // TODO: When updating min SDK remove ignore.
@@ -38,12 +41,6 @@
             // TODO: When updating min SDK remove ignore.
             // ignore: unused_result, implementation bug
             .having((p) => p.response, 'args', response),
-=======
-      FilePart(uri: final uri) => isA<FilePart>()
-          // TODO: When updating min SDK remove ignore.
-          // ignore: unused_result, implementation bug
-          .having((p) => p.uri, 'uri', uri),
->>>>>>> 1c34637f
     };
 
 Matcher matchesContent(Content content) => isA<Content>()
