## 0.4.2-wip

<<<<<<< HEAD
- Add support for `GenerationConfig.responseSchema` for constraining JSON mime
  type output formats.
=======
- Require Dart 3.1.
>>>>>>> 144d7d11

## 0.4.1

- Concatenate multiple `TextPart` into the `text` String in case the model
  replies with more than one part.
- Fix handling of `format` argument to `Schema.number` and `Schema.integer`.
- Export `UsageMetadata`.
- Include the full `GenerateContentRequest` (previously omitted
  `safetySettings`, `generationConfig`, `tools`, `toolConfig`, and
  `systemInstruction`) in `countTokens` requests. This aligns the token count
  with the token count the backend will see in practice for a
  `generateContent` request.
- Add a `text` getter on `Candidate` to make it easer to retrieve the text from
  candidates other than the first in a response.

## 0.4.0

- Add support for parsing Vertex AI specific fields in `CountTokensResponse`.
- Add named constructors on `Schema` for each value type.
- Add `GenerationConfig.responseMimeType` which supports setting
  `'application/json'` to force the model to reply with JSON parseable output.
- Add `outputDimensionality` argument support for `embedContent` and
  `batchEmbedContent`.
- Add `Content.functionResponses` utility to reply to multiple function calls in
  parallel.
- **Breaking** The `Part` class is no longer `sealed`. Exhaustive switches over
  a `Part` instance will need to add a wildcard case.

## 0.3.3

- Add support for parsing the `usageMetadata` field in `GenerateContentResponse`
  messages.

## 0.3.2

- Use API version `v1beta` by default.
- Add note to README warning about leaking API keys.

## 0.3.1

- Add support on content generating methods for overriding "tools" passed when
  the generative model was instantiated.
- Add support for forcing the model to use or not use function calls to generate
  content.

## 0.3.0

- Allow specifying an API version in a `requestOptions` argument when
  constructing a model.
- Add support for referring to uploaded files in request contents.
- Add support for passing tools with functions the model may call while
  generating responses.
- Add support for passing a system instruction when creating the model.
- **Breaking** Added new subclasses `FilePart`, `FunctionCall`, and
  `FunctionResponse` of the sealed class `Part`.

## 0.2.3

- Update the package version that is sent with the HTTP client name.
- Throw more actionable error objects than `FormatException` for errors. Errors
  were previously only correctly parsed in `generateContent` calls.
- Add support for tuned models.
- Add support for `batchEmbedContents` calls.

## 0.2.2

- Remove usage of new SDK features - support older SDKs 3.0 and above.

## 0.2.1

- Fix an issue parsing `generateContent()` responses that do not include content
  (this can occur for some `finishReason`s).
- Fix an issue parsing `generateContent()` responses that include citation
  sources with unpopulated fields
- Add link to ai.google.dev docs.

## 0.2.0

- **Breaking** `HarmCategory.unknown` renamed to `unspecified`. Removed unused
  `unknown` values in the `HarmProbability` and `FinishReason` enums.
- Add additional API documentation.
- Update the getting started instructions in the readme.

## 0.1.0

- Initial release.<|MERGE_RESOLUTION|>--- conflicted
+++ resolved
@@ -1,11 +1,8 @@
 ## 0.4.2-wip
 
-<<<<<<< HEAD
 - Add support for `GenerationConfig.responseSchema` for constraining JSON mime
   type output formats.
-=======
 - Require Dart 3.1.
->>>>>>> 144d7d11
 
 ## 0.4.1
 
