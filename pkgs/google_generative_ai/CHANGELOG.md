--- conflicted
+++ resolved
@@ -1,10 +1,7 @@
 ## 0.1.1-wip
 
-<<<<<<< HEAD
 - Add additional API documentation.
-=======
 - Update the getting started instructions in the readme.
->>>>>>> 4ce77da0
 
 ## 0.1.0
 
