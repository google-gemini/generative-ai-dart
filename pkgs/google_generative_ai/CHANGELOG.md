--- conflicted
+++ resolved
@@ -1,10 +1,7 @@
 ## 0.3.4-wip
 
-<<<<<<< HEAD
-- Add optional `extraFields` to `CountTokensResponse`
+- Add support for parsing Vertex AI specific fields in CountTokensResponse.
 
-=======
->>>>>>> 302f8fdd
 ## 0.3.3
 
 - Add support for parsing the `usageMetadata` field in `GenerateContentResponse`
