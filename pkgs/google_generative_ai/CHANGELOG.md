## 0.3.0-wip
<<<<<<< HEAD

- **Breaking** Add `FunctionCall` and `FunctionResponse` subclasses of the
  sealed class `Part`.

## 0.2.4-wip
=======
>>>>>>> 1c34637f

- Allow specifying an API version in a `requestOptions` argument when
  constructing a model.
- Add support for referring to uploaded files in request contents.
- **Breaking** Added a new subclass `FilePart` of the sealed class `Part`.

## 0.2.3

- Update the package version that is sent with the HTTP client name.
- Throw more actionable error objects than `FormatException` for errors. Errors
  were previously only correctly parsed in `generateContent` calls.
- Add support for tuned models.
- Add support for `batchEmbedContents` calls.

## 0.2.2

- Remove usage of new SDK features - support older SDKs 3.0 and above.

## 0.2.1

- Fix an issue parsing `generateContent()` responses that do not include content
  (this can occur for some `finishReason`s).
- Fix an issue parsing `generateContent()` responses that include citation
  sources with unpopulated fields
- Add link to ai.google.dev docs.

## 0.2.0

- **Breaking** `HarmCategory.unknown` renamed to `unspecified`. Removed unused
  `unknown` values in the `HarmProbability` and `FinishReason` enums.
- Add additional API documentation.
- Update the getting started instructions in the readme.

## 0.1.0

- Initial release.<|MERGE_RESOLUTION|>--- conflicted
+++ resolved
@@ -1,17 +1,10 @@
 ## 0.3.0-wip
-<<<<<<< HEAD
-
-- **Breaking** Add `FunctionCall` and `FunctionResponse` subclasses of the
-  sealed class `Part`.
-
-## 0.2.4-wip
-=======
->>>>>>> 1c34637f
 
 - Allow specifying an API version in a `requestOptions` argument when
   constructing a model.
 - Add support for referring to uploaded files in request contents.
-- **Breaking** Added a new subclass `FilePart` of the sealed class `Part`.
+- **Breaking** Added new subclasses `FilePart`, `FunctionCall`, and
+  `FunctionResponse` of the sealed class `Part`.
 
 ## 0.2.3
 
