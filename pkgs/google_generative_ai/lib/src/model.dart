--- conflicted
+++ resolved
@@ -355,11 +355,6 @@
       generationConfig: generationConfig,
       baseUri: baseUri,
       systemInstruction: systemInstruction,
-<<<<<<< HEAD
-      tools: null,
-      toolConfig: null,
-=======
       tools: tools,
       toolConfig: toolConfig,
->>>>>>> c3d87ab5
     );