// Copyright 2024 Google LLC
//
// Licensed under the Apache License, Version 2.0 (the "License");
// you may not use this file except in compliance with the License.
// You may obtain a copy of the License at
//
//     http://www.apache.org/licenses/LICENSE-2.0
//
// Unless required by applicable law or agreed to in writing, software
// distributed under the License is distributed on an "AS IS" BASIS,
// WITHOUT WARRANTIES OR CONDITIONS OF ANY KIND, either express or implied.
// See the License for the specific language governing permissions and
// limitations under the License.

import 'dart:async';

import 'package:http/http.dart' as http;

import 'api.dart';
import 'client.dart';
import 'content.dart';

final _baseUrl = Uri.https('generativelanguage.googleapis.com');
const _apiVersion = 'v1';

enum Task {
  generateContent('generateContent'),
  streamGenerateContent('streamGenerateContent'),
  countTokens('countTokens'),
  embedContent('embedContent'),
  batchEmbedContents('batchEmbedContents');

  final String _name;
  const Task(this._name);
}

/// A multimodel generative model (like Gemini).
///
/// Allows generating content, creating embeddings, and counting the number of
/// tokens in a piece of content.
final class GenerativeModel {
  final String _model;
  final List<SafetySetting> _safetySettings;
  final GenerationConfig? _generationConfig;
  final ApiClient _client;
<<<<<<< HEAD

  factory GenerativeModel({
    required String model,
    required String apiKey,
    List<SafetySetting> safetySettings = const [],
    GenerationConfig? generationConfig,
  }) =>
      GenerativeModel._withClient(
          client: HttpApiClient(apiKey: apiKey),
          model: model,
          safetySettings: safetySettings,
          generationConfig: generationConfig);

  GenerativeModel._withClient({
    required ApiClient client,
    required String model,
    required List<SafetySetting> safetySettings,
    required GenerationConfig? generationConfig,
  })  :
=======
  GenerativeModel(
      {required String model,
      required String apiKey,
      List<SafetySetting> safetySettings = const [],
      GenerationConfig? generationConfig,
      http.Client? httpClient})
      :
>>>>>>> 616a97cf
        // TODO: Allow `models/` prefix and strip it.
        // https://github.com/google/generative-ai-js/blob/2be48f8e5427f2f6191f24bcb8000b450715a0de/packages/main/src/models/generative-model.ts#L59
        _model = model,
        _safetySettings = safetySettings,
        _generationConfig = generationConfig,
<<<<<<< HEAD
        _client = client;
=======
        _client =
            HttpApiClient(model: model, apiKey: apiKey, httpClient: httpClient);
>>>>>>> 616a97cf

  Uri _taskUri(Task task) => _baseUrl.resolveUri(
      Uri(pathSegments: [_apiVersion, 'models', '$_model:${task._name}']));

  /// Returns content responding to [prompt].
  ///
  /// Calls the `generateContent` API on this model.
  ///
  ///     final response = await model.generateContent([Content.text(prompt)]);
  ///     print(response.text);
  Future<GenerateContentResponse> generateContent(
      Iterable<Content> prompt) async {
    final parameters = {
      'contents': prompt.map((p) => p.toJson()).toList(),
      if (_safetySettings.isNotEmpty)
        'safetySettings': _safetySettings.map((s) => s.toJson()).toList(),
      if (_generationConfig case final config?)
        'generationConfig': config.toJson(),
    };
    final response =
        await _client.makeRequest(_taskUri(Task.generateContent), parameters);
    return parseGenerateContentResponse(response);
  }

  /// Returns a stream of content responding to [prompt].
  ///
  /// Calls the `streamGenerateContent` API on this model.
  ///
  ///     final responses = await model.generateContent([Content.text(prompt)]);
  ///     await for (final response in responses) {
  ///       print(response.text);
  ///     }
  Stream<GenerateContentResponse> generateContentStream(
      Iterable<Content> prompt) {
    final parameters = <String, Object?>{
      'contents': prompt.map((p) => p.toJson()).toList(),
      if (_safetySettings.isNotEmpty)
        'safetySettings': _safetySettings.map((s) => s.toJson()).toList(),
      if (_generationConfig case final config?)
        'generationConfig': config.toJson(),
    };
    final response =
        _client.streamRequest(_taskUri(Task.streamGenerateContent), parameters);
    return response.map(parseGenerateContentResponse);
  }

  /// Returns the total number of tokens in [content].
  ///
  /// Calls the `countTokens` API on this model.
  ///
  ///     final totalTokens =
  ///         (await model.countTokens([Content.text(prompt)])).totalTokens;
  ///     if (totalTokens > maxPromptSize) {
  ///       print('Prompt is too long!');
  ///     } else {
  ///       final response = await model.generateContent();
  ///       print(response.text);
  ///     }
  Future<CountTokensResponse> countTokens(Iterable<Content> content) async {
    final parameters = <String, Object?>{
      'contents': content.map((c) => c.toJson()).toList()
    };
    final response =
        await _client.makeRequest(_taskUri(Task.countTokens), parameters);
    return parseCountTokensResponse(response);
  }

  /// Returns an embedding (list of float values) representing [content].
  ///
  /// Calls the `embedContent` API on this model.
  ///
  ///     final promptEmbedding =
  ///         (await model.([Content.text(prompt)])).embedding.values;
  Future<EmbedContentResponse> embedContent(Content content,
      {TaskType? taskType, String? title}) async {
    final parameters = <String, Object?>{
      'content': content.toJson(),
      if (taskType != null) 'taskType': taskType.toJson(),
      if (title != null) 'title': title
    };
    final response =
        await _client.makeRequest(_taskUri(Task.embedContent), parameters);
    return parseEmbedContentReponse(response);
  }
}

/// Create a model with an overridden [ApiClient] for testing.
///
/// Package private test only method.
GenerativeModel createModelwithClient(
        {required String model,
        required ApiClient client,
        List<SafetySetting> safetySettings = const [],
        GenerationConfig? generationConfig}) =>
    GenerativeModel._withClient(
        client: client,
        model: model,
        safetySettings: safetySettings,
        generationConfig: generationConfig);<|MERGE_RESOLUTION|>--- conflicted
+++ resolved
@@ -43,16 +43,16 @@
   final List<SafetySetting> _safetySettings;
   final GenerationConfig? _generationConfig;
   final ApiClient _client;
-<<<<<<< HEAD
 
   factory GenerativeModel({
     required String model,
     required String apiKey,
     List<SafetySetting> safetySettings = const [],
     GenerationConfig? generationConfig,
+    http.Client? httpClient,
   }) =>
       GenerativeModel._withClient(
-          client: HttpApiClient(apiKey: apiKey),
+          client: HttpApiClient(apiKey: apiKey, httpClient: httpClient),
           model: model,
           safetySettings: safetySettings,
           generationConfig: generationConfig);
@@ -63,26 +63,12 @@
     required List<SafetySetting> safetySettings,
     required GenerationConfig? generationConfig,
   })  :
-=======
-  GenerativeModel(
-      {required String model,
-      required String apiKey,
-      List<SafetySetting> safetySettings = const [],
-      GenerationConfig? generationConfig,
-      http.Client? httpClient})
-      :
->>>>>>> 616a97cf
         // TODO: Allow `models/` prefix and strip it.
         // https://github.com/google/generative-ai-js/blob/2be48f8e5427f2f6191f24bcb8000b450715a0de/packages/main/src/models/generative-model.ts#L59
         _model = model,
         _safetySettings = safetySettings,
         _generationConfig = generationConfig,
-<<<<<<< HEAD
         _client = client;
-=======
-        _client =
-            HttpApiClient(model: model, apiKey: apiKey, httpClient: httpClient);
->>>>>>> 616a97cf
 
   Uri _taskUri(Task task) => _baseUrl.resolveUri(
       Uri(pathSegments: [_apiVersion, 'models', '$_model:${task._name}']));
