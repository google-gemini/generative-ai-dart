--- conflicted
+++ resolved
@@ -93,32 +93,20 @@
             ? generationConfig.vertexConfig?.modelUri ?? _baseUrl
             : _baseUrl,
         _useVertex =
-            generationConfig != null && generationConfig.vertexConfig != null;
-
-  /// Returns the model code for a user friendly model name.
-  ///
-  /// If the model name is already a model code (contains a `/`), use the parts
-  /// directly. Otherwise, return a `models/` model code.
-  static ({String prefix, String name}) _normalizeModelName(String modelName) {
-    if (!modelName.contains('/')) return (prefix: 'models', name: modelName);
-    final parts = modelName.split('/');
-    return (prefix: parts.first, name: parts.skip(1).join('/'));
-  }
-
-<<<<<<< HEAD
+            generationConfig != null && generationConfig.vertexConfig != null;;
+
+  static const _modelsPrefix = 'models/';
+  static String _normalizeModelName(String modelName) =>
+      modelName.startsWith(_modelsPrefix)
+          ? modelName.substring(_modelsPrefix.length)
+          : modelName;
+
   Uri _taskUri(Task task) =>
       _useVertex // Vertex Uri already has the version info
           ? Uri.https(
               _modelUri.host, '${_modelUri.path}models/$_model:${task._name}')
           : _modelUri.resolveUri(Uri(
               pathSegments: [_apiVersion, 'models', '$_model:${task._name}']));
-=======
-  Uri _taskUri(Task task) => _baseUrl.resolveUri(Uri(pathSegments: [
-        _apiVersion,
-        _model.prefix,
-        '${_model.name}:${task.name}'
-      ]));
->>>>>>> b608da34
 
   /// Generates content responding to [prompt].
   ///
