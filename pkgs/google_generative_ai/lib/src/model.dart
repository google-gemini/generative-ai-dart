--- conflicted
+++ resolved
@@ -66,26 +66,8 @@
         _generationConfig = generationConfig,
         _client = client;
 
-<<<<<<< HEAD
   Uri _taskUri(Task task) => _baseUrl.resolveUri(
       Uri(pathSegments: [_apiVersion, 'models', '$_model:${task._name}']));
-=======
-  Future<Object> _makeRequest(
-      Task task, Map<String, Object?> parameters) async {
-    final uri = _baseUrl.resolveUri(
-        Uri(pathSegments: [_apiVersion, 'models', '$_model:${task._name}']));
-    final body = utf8.encode(jsonEncode(parameters));
-    final jsonString = await _client.makeRequest(uri, body);
-    return jsonDecode(jsonString) as Object;
-  }
-
-  Stream<Map<String, Object?>> _streamRequest(Task task, Object parameters) {
-    final uri = _baseUrl.resolveUri(
-        Uri(pathSegments: [_apiVersion, 'models', '$_model:${task._name}']));
-    final body = utf8.encode(jsonEncode(parameters));
-    return _client.streamRequest(uri, body).map(jsonDecode).cast();
-  }
->>>>>>> 413000f0
 
   /// Returns content responding to [prompt].
   ///
