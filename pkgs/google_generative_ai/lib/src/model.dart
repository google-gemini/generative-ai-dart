--- conflicted
+++ resolved
@@ -58,13 +58,8 @@
   final GenerationConfig? _generationConfig;
   final List<Tool>? _tools;
   final ApiClient _client;
-<<<<<<< HEAD
-  final Uri _modelUri;
-  final bool _useVertex;
-=======
   final Uri _baseUri;
   final Content? _systemInstruction;
->>>>>>> fe0ffa88
 
   /// Create a [GenerativeModel] backed by the generative model named [model].
   ///
@@ -128,27 +123,6 @@
         _baseUri = baseUri,
         _safetySettings = safetySettings,
         _generationConfig = generationConfig,
-<<<<<<< HEAD
-        _client = client,
-        _modelUri = generationConfig != null
-            ? generationConfig.vertexConfig?.modelUri ?? _baseUrl
-            : _baseUrl,
-        _useVertex =
-            generationConfig != null && generationConfig.vertexConfig != null;;
-
-  static const _modelsPrefix = 'models/';
-  static String _normalizeModelName(String modelName) =>
-      modelName.startsWith(_modelsPrefix)
-          ? modelName.substring(_modelsPrefix.length)
-          : modelName;
-
-  Uri _taskUri(Task task) =>
-      _useVertex // Vertex Uri already has the version info
-          ? Uri.https(
-              _modelUri.host, '${_modelUri.path}models/$_model:${task._name}')
-          : _modelUri.resolveUri(Uri(
-              pathSegments: [_apiVersion, 'models', '$_model:${task._name}']));
-=======
         _tools = tools,
         _systemInstruction = systemInstruction,
         _client = client;
@@ -166,7 +140,6 @@
   Uri _taskUri(Task task) => _baseUri.replace(
       pathSegments: _baseUri.pathSegments
           .followedBy([_model.prefix, '${_model.name}:${task.name}']));
->>>>>>> fe0ffa88
 
   /// Generates content responding to [prompt].
   ///
