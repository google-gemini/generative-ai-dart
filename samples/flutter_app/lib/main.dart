// Copyright 2024 Google LLC
//
// Licensed under the Apache License, Version 2.0 (the "License");
// you may not use this file except in compliance with the License.
// You may obtain a copy of the License at
//
//     http://www.apache.org/licenses/LICENSE-2.0
//
// Unless required by applicable law or agreed to in writing, software
// distributed under the License is distributed on an "AS IS" BASIS,
// WITHOUT WARRANTIES OR CONDITIONS OF ANY KIND, either express or implied.
// See the License for the specific language governing permissions and
// limitations under the License.

import 'package:flutter/material.dart';
import 'package:flutter/services.dart';
import 'package:flutter_markdown/flutter_markdown.dart';
import 'package:google_generative_ai/google_generative_ai.dart';

void main() {
  runApp(const GenerativeAISample());
}

class GenerativeAISample extends StatelessWidget {
  const GenerativeAISample({super.key});

  @override
  Widget build(BuildContext context) {
    return MaterialApp(
      title: 'Flutter + Generative AI',
      theme: ThemeData(
        colorScheme: ColorScheme.fromSeed(
          brightness: Brightness.dark,
          seedColor: const Color.fromARGB(255, 171, 222, 244),
        ),
        useMaterial3: true,
      ),
      home: const ChatScreen(title: 'Flutter + Generative AI'),
    );
  }
}

class ChatScreen extends StatefulWidget {
  const ChatScreen({super.key, required this.title});

  final String title;

  @override
  State<ChatScreen> createState() => _ChatScreenState();
}

class _ChatScreenState extends State<ChatScreen> {
  @override
  Widget build(BuildContext context) {
    return Scaffold(
      appBar: AppBar(
        title: Text(widget.title),
      ),
      body: const ChatWidget(),
    );
  }
}

class ChatWidget extends StatefulWidget {
  const ChatWidget({super.key});

  @override
  State<ChatWidget> createState() => _ChatWidgetState();
}

class ImageAndText {
  Image? image;
  String? text;
  bool fromUser;

  ImageAndText(this.image, this.text, this.fromUser);
}

class _ChatWidgetState extends State<ChatWidget> {
  late final GenerativeModel _model;
  late final GenerativeModel _visionModel;
  late final ChatSession _chat;
  final ScrollController _scrollController = ScrollController();
  final TextEditingController _textController = TextEditingController();
  final FocusNode _textFieldFocus = FocusNode();
  final List<ImageAndText> _generatedContent = <ImageAndText>[];
  bool _loading = false;
  static const _apiKey = String.fromEnvironment('API_KEY');

  @override
  void initState() {
    super.initState();
    _model = GenerativeModel(
      model: 'gemini-pro',
      apiKey: _apiKey,
    );
    _visionModel = GenerativeModel(
      model: 'gemini-pro-vision',
      apiKey: const String.fromEnvironment('API_KEY'),
    );
    _chat = _model.startChat();
  }

  void _scrollDown() {
    WidgetsBinding.instance.addPostFrameCallback(
      (_) => _scrollController.animateTo(
        _scrollController.position.maxScrollExtent,
        duration: const Duration(
          milliseconds: 750,
        ),
        curve: Curves.easeOutCirc,
      ),
    );
  }

  @override
  Widget build(BuildContext context) {
    var textFieldDecoration = InputDecoration(
      contentPadding: const EdgeInsets.all(15),
      hintText: 'Enter a prompt...',
      border: OutlineInputBorder(
        borderRadius: const BorderRadius.all(
          Radius.circular(14),
        ),
        borderSide: BorderSide(
          color: Theme.of(context).colorScheme.secondary,
        ),
      ),
      focusedBorder: OutlineInputBorder(
        borderRadius: const BorderRadius.all(
          Radius.circular(14),
        ),
        borderSide: BorderSide(
          color: Theme.of(context).colorScheme.secondary,
        ),
      ),
    );

    return Padding(
      padding: const EdgeInsets.all(8.0),
      child: Column(
        mainAxisAlignment: MainAxisAlignment.center,
        crossAxisAlignment: CrossAxisAlignment.start,
        children: [
          Expanded(
<<<<<<< HEAD
            child: ListView.builder(
              controller: _scrollController,
              itemBuilder: (context, idx) {
                var content = _generatedContent[idx];
                return MessageWidget(
                  text: content.text,
                  image: content.image,
                  isFromUser: content.fromUser,
                );
              },
              itemCount: _generatedContent.length,
            ),
=======
            child: _apiKey.isNotEmpty
                ? ListView.builder(
                    controller: _scrollController,
                    itemBuilder: (context, idx) {
                      var content = _chat.history.toList()[idx];
                      var text = content.parts
                          .whereType<TextPart>()
                          .map<String>((e) => e.text)
                          .join('');
                      return MessageWidget(
                        text: text,
                        isFromUser: content.role == 'user',
                      );
                    },
                    itemCount: _chat.history.length,
                  )
                : ListView(
                    children: const [
                      Text('No API key found. Please provide an API Key.'),
                    ],
                  ),
>>>>>>> e4739b9b
          ),
          Padding(
            padding: const EdgeInsets.symmetric(
              vertical: 25,
              horizontal: 15,
            ),
            child: Row(
              children: [
                Expanded(
                  child: TextField(
                    autofocus: true,
                    focusNode: _textFieldFocus,
                    decoration: textFieldDecoration,
                    controller: _textController,
                    onSubmitted: (String value) {
                      _sendChatMessage(value);
                    },
                  ),
                ),
                const SizedBox.square(
                  dimension: 15,
                ),
                IconButton(
                  onPressed: !_loading
                      ? () async {
                          _sendImagePrompt(_textController.text);
                        }
                      : null,
                  icon: Icon(
                    Icons.image,
                    color: _loading
                        ? Theme.of(context).colorScheme.secondary
                        : Theme.of(context).colorScheme.primary,
                  ),
                ),
                if (!_loading)
                  IconButton(
                    onPressed: () async {
                      _sendChatMessage(_textController.text);
                    },
                    icon: Icon(
                      Icons.send,
                      color: Theme.of(context).colorScheme.primary,
                    ),
                  )
                else
                  const CircularProgressIndicator(),
              ],
            ),
          ),
        ],
      ),
    );
  }

  Future<void> _sendImagePrompt(String message) async {
    setState(() {
      _loading = true;
    });
    try {
      ByteData catBytes = await rootBundle.load('assets/images/cat.jpg');
      ByteData sconeBytes = await rootBundle.load('assets/images/scones.jpg');
      final content = [
        Content.multi([
          TextPart(message),
          // The only accepted mime types are image/*.
          DataPart('image/jpeg', catBytes.buffer.asUint8List()),
          DataPart('image/jpeg', sconeBytes.buffer.asUint8List()),
        ])
      ];
      _generatedContent.add(
          ImageAndText(Image.asset("assets/images/cat.jpg"), message, true));
      _generatedContent.add(
          ImageAndText(Image.asset("assets/images/scones.jpg"), null, true));

      var response = await _visionModel.generateContent(content);
      var text = response.text;
      _generatedContent.add(ImageAndText(null, text, false));

      if (text == null) {
        _showError('No response from API.');
        return;
      } else {
        setState(() {
          _loading = false;
          _scrollDown();
        });
      }
    } catch (e) {
      _showError(e.toString());
      setState(() {
        _loading = false;
      });
    } finally {
      _textController.clear();
      setState(() {
        _loading = false;
      });
      _textFieldFocus.requestFocus();
    }
  }

  Future<void> _sendChatMessage(String message) async {
    setState(() {
      _loading = true;
    });

    try {
      _generatedContent.add(ImageAndText(null, message, true));
      var response = await _chat.sendMessage(
        Content.text(message),
      );
      var text = response.text;
      _generatedContent.add(ImageAndText(null, text, false));

      if (text == null) {
        _showError('No response from API.');
        return;
      } else {
        setState(() {
          _loading = false;
          _scrollDown();
        });
      }
    } catch (e) {
      _showError(e.toString());
      setState(() {
        _loading = false;
      });
    } finally {
      _textController.clear();
      setState(() {
        _loading = false;
      });
      _textFieldFocus.requestFocus();
    }
  }

  void _showError(String message) {
    showDialog(
      context: context,
      builder: (context) {
        return AlertDialog(
          title: const Text('Something went wrong'),
          content: SingleChildScrollView(
            child: SelectableText(message),
          ),
          actions: [
            TextButton(
              onPressed: () {
                Navigator.of(context).pop();
              },
              child: const Text('OK'),
            )
          ],
        );
      },
    );
  }
}

class MessageWidget extends StatelessWidget {
  final Image? image;
  final String? text;
  final bool isFromUser;

  const MessageWidget({
    super.key,
    this.image,
    this.text,
    required this.isFromUser,
  });

  @override
  Widget build(BuildContext context) {
    return Row(
      mainAxisAlignment:
          isFromUser ? MainAxisAlignment.end : MainAxisAlignment.start,
      children: [
        Flexible(
<<<<<<< HEAD
            child: Container(
                constraints: const BoxConstraints(maxWidth: 600),
                decoration: BoxDecoration(
                  color: isFromUser
                      ? Theme.of(context).colorScheme.primaryContainer
                      : Theme.of(context).colorScheme.surfaceVariant,
                  borderRadius: BorderRadius.circular(18),
                ),
                padding: const EdgeInsets.symmetric(
                  vertical: 15,
                  horizontal: 20,
                ),
                margin: const EdgeInsets.only(bottom: 8),
                child: Column(children: [
                  if (text != null) ...[
                    MarkdownBody(data: text!),
                  ],
                  if (image != null) ...[
                    image!,
                  ],
                ]))),
=======
          child: Container(
            constraints: const BoxConstraints(maxWidth: 600),
            decoration: BoxDecoration(
              color: isFromUser
                  ? Theme.of(context).colorScheme.primaryContainer
                  : Theme.of(context).colorScheme.surfaceVariant,
              borderRadius: BorderRadius.circular(18),
            ),
            padding: const EdgeInsets.symmetric(
              vertical: 15,
              horizontal: 20,
            ),
            margin: const EdgeInsets.only(bottom: 8),
            child: MarkdownBody(
              selectable: true,
              data: text,
            ),
          ),
        ),
>>>>>>> e4739b9b
      ],
    );
  }
}<|MERGE_RESOLUTION|>--- conflicted
+++ resolved
@@ -96,6 +96,10 @@
     );
     _visionModel = GenerativeModel(
       model: 'gemini-pro-vision',
+      apiKey: _apiKey,
+    );
+    _visionModel = GenerativeModel(
+      model: 'gemini-pro-vision',
       apiKey: const String.fromEnvironment('API_KEY'),
     );
     _chat = _model.startChat();
@@ -143,42 +147,24 @@
         crossAxisAlignment: CrossAxisAlignment.start,
         children: [
           Expanded(
-<<<<<<< HEAD
-            child: ListView.builder(
-              controller: _scrollController,
-              itemBuilder: (context, idx) {
-                var content = _generatedContent[idx];
-                return MessageWidget(
-                  text: content.text,
-                  image: content.image,
-                  isFromUser: content.fromUser,
-                );
-              },
-              itemCount: _generatedContent.length,
-            ),
-=======
             child: _apiKey.isNotEmpty
                 ? ListView.builder(
                     controller: _scrollController,
                     itemBuilder: (context, idx) {
-                      var content = _chat.history.toList()[idx];
-                      var text = content.parts
-                          .whereType<TextPart>()
-                          .map<String>((e) => e.text)
-                          .join('');
+                      var content = _generatedContent[idx];
                       return MessageWidget(
-                        text: text,
-                        isFromUser: content.role == 'user',
+                        text: content.text,
+                        image: content.image,
+                        isFromUser: content.fromUser,
                       );
                     },
-                    itemCount: _chat.history.length,
+                    itemCount: _generatedContent.length,
                   )
                 : ListView(
                     children: const [
                       Text('No API key found. Please provide an API Key.'),
                     ],
                   ),
->>>>>>> e4739b9b
           ),
           Padding(
             padding: const EdgeInsets.symmetric(
@@ -359,7 +345,6 @@
           isFromUser ? MainAxisAlignment.end : MainAxisAlignment.start,
       children: [
         Flexible(
-<<<<<<< HEAD
             child: Container(
                 constraints: const BoxConstraints(maxWidth: 600),
                 decoration: BoxDecoration(
@@ -381,27 +366,6 @@
                     image!,
                   ],
                 ]))),
-=======
-          child: Container(
-            constraints: const BoxConstraints(maxWidth: 600),
-            decoration: BoxDecoration(
-              color: isFromUser
-                  ? Theme.of(context).colorScheme.primaryContainer
-                  : Theme.of(context).colorScheme.surfaceVariant,
-              borderRadius: BorderRadius.circular(18),
-            ),
-            padding: const EdgeInsets.symmetric(
-              vertical: 15,
-              horizontal: 20,
-            ),
-            margin: const EdgeInsets.only(bottom: 8),
-            child: MarkdownBody(
-              selectable: true,
-              data: text,
-            ),
-          ),
-        ),
->>>>>>> e4739b9b
       ],
     );
   }
